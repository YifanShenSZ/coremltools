--- conflicted
+++ resolved
@@ -28,10 +28,6 @@
         // Compile the model
         NSError *error = nil;
         NSURL *specUrl = Utils::stringToNSURL(urlStr);
-<<<<<<< Updated upstream
-        NSURL *compiledUrl = [MLModel compileModelAtURL:specUrl error:&error];
-
-=======
         
         // Swallow output for the very verbose coremlcompiler
         int stdoutBack = dup(STDOUT_FILENO);
@@ -46,7 +42,6 @@
         close(devnull);
         close(stdoutBack);
         
->>>>>>> Stashed changes
         // Translate into a type that pybind11 can bridge to Python
         if (error != nil) {
             std::stringstream errmsg;
@@ -76,40 +71,6 @@
     }
 }
 
-<<<<<<< HEAD
-=======
-Model Model::fromSpec(const std::string& urlStr) {
-    @autoreleasepool {
-        // Compile the model
-        NSError *error = nil;
-        NSURL *specUrl = Utils::stringToNSURL(urlStr);
-        
-        // Swallow output for the very verbose coremlcompiler
-        int stdoutBack = dup(STDOUT_FILENO);
-        int devnull = open("/dev/null", O_WRONLY);
-        dup2(devnull, STDOUT_FILENO);
-        
-        // Compile the model
-        NSURL *compiledUrl = [MLModel compileModelAtURL:specUrl error:&error];
-        
-        // Close all the file descriptors and revert back to normal
-        dup2(stdoutBack, STDOUT_FILENO);
-        close(devnull);
-        close(stdoutBack);
-        
-        // Translate into a type that pybind11 can bridge to Python
-        if (error != nil) {
-            std::stringstream errmsg;
-            errmsg << "Error compiling model: \"";
-            errmsg << error.localizedDescription.UTF8String;
-            errmsg << "\".";
-            throw std::runtime_error(errmsg.str());
-        }
-        return Model(compiledUrl.fileSystemRepresentation);
-    }
-}
-
->>>>>>> e0f6ccd0
 PYBIND11_PLUGIN(libcoremlpython) {
     py::module m("libcoremlpython", "CoreML.Framework Python bindings");
 
