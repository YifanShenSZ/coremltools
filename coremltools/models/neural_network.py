--- conflicted
+++ resolved
@@ -78,20 +78,6 @@
 
         Parameters
         ----------
-<<<<<<< HEAD
-        input_features: [(str, coremltools.models.datatypes.Array)]
-            List of input features of the network. Each feature is a (name,
-            arr) tuple, where `name` is the name of the feature, 
-            and `arr` is a `coremltools.models.datatypes.Array` object 
-            with shape (d1, d2, ..., dN).
-
-        output_features: [(str, coremltools.models.datatypes.Array | None)]
-            List of output features of the network. Each feature is a (name,
-            arr) tuple, where `name` is the name of the feature, 
-            and `arr` is a `coremltools.models.datatypes.Array` object 
-            with shape (d1, d2, ..., dN) if the output shape is known, 
-            or None if the shape is unknown. 
-=======
         input_features: [(str, datatypes.Array)]
             List of input feature of the network. Each feature is a (name,
             array) tuple, where name the name of the feature, and array
@@ -102,7 +88,6 @@
             array) tuple, where name is the name of the feature, and array
             is an datatypes.Array object describing the feature type. 
             array can be None if not known. 
->>>>>>> ad211147
 
         mode: str ('classifier', 'regressor' or None)
             Mode (one of 'classifier', 'regressor', or None).
@@ -139,14 +124,6 @@
                 unk_shape_indices.append(idx)
             out_features.append((str(name), arr))
 
-<<<<<<< HEAD
-        # Set inputs and outputs
-        spec = set_transform_interface_params(spec, in_features, out_features)
-        
-        # We shouldn't need the output shapes
-        for idx_unk in unk_shape_indices:
-            spec.description.output[idx_unk].type.multiArrayType.ClearField("shape")
-=======
         # When output_features in None, use some dummy sized type
         out_features_with_shape = []
         for out_feature in output_features:
@@ -164,8 +141,8 @@
 
         for idx, output_feature in enumerate(output_features):
             if output_features[idx][1] is None:
-                spec.description.output[idx].type.multiArrayType.ClearField("shape")
->>>>>>> ad211147
+                spec.description.output[idx].type.multiArrayType.ClearField(
+                        "shape")
 
         # Save the spec in the protobuf
         self.spec = spec
@@ -212,7 +189,9 @@
             elif len(dim) == 1:
                 input_shape = tuple(dim)
             else:
-                raise RuntimeError("Attempting to add a neural network input with rank " + str(len(dim)) + ". All networks should take inputs of rank 1 or 3.")
+                raise RuntimeError("Attempting to add a neural network " + 
+                        "input with rank " + str(len(dim)) + 
+                        ". All networks should take inputs of rank 1 or 3.")
 
             spec.description.input[idx].type.multiArrayType.ClearField("shape")
             spec.description.input[idx].type.multiArrayType.shape.extend(input_shape)
@@ -250,7 +229,8 @@
         for idx, dim in enumerate(output_dims):
             spec.description.output[idx].type.multiArrayType.ClearField("shape")
             spec.description.output[idx].type.multiArrayType.shape.extend(dim)
-            spec.description.output[idx].type.multiArrayType.dataType = _Model_pb2.ArrayFeatureType.DOUBLE
+            spec.description.output[idx].type.multiArrayType.dataType = \
+                    _Model_pb2.ArrayFeatureType.DOUBLE
 
     def set_class_labels(self, class_labels, predicted_feature_name = 'classLabel', prediction_blob = ''):
         """
@@ -1040,9 +1020,6 @@
         spec_layer_params.dilationFactor.append(dilation_factors[0])
         spec_layer_params.dilationFactor.append(dilation_factors[1])
 
-    def add_pooling(self, name, height, width, stride_height, stride_width,
-            layer_type, padding_type, input_name, output_name, exclude_pad_area = True, is_global = False):
-            
     def add_pooling(self, name, height, width, stride_height, stride_width,
             layer_type, padding_type, input_name, output_name, exclude_pad_area = True, is_global = False,
             padding_top = 0, padding_bottom = 0, padding_left = 0, padding_right = 0,
