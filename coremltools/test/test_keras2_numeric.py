import itertools
import unittest
import numpy as np
import os, shutil
import tempfile
from nose.tools import raises
from nose.plugins.attrib import attr

from coremltools._deps import HAS_KERAS2_TF


if HAS_KERAS2_TF:
    import keras.backend
    from keras.models import Sequential, Model
    from keras.layers import Dense, Activation, Conv2D, Conv1D, Flatten, BatchNormalization, Conv2DTranspose, SeparableConv2D
    from keras.layers import MaxPooling2D, AveragePooling2D, GlobalAveragePooling2D, GlobalMaxPooling2D
    from keras.layers import MaxPooling1D, AveragePooling1D, GlobalAveragePooling1D, GlobalMaxPooling1D 
    from keras.layers import Embedding, Input, Permute, Reshape, RepeatVector, Dropout
    from keras.layers import Add, Multiply, Concatenate, Dot, Maximum, Average
    from keras.layers import add, multiply, concatenate, dot, maximum, average
    from keras.layers import ZeroPadding2D, UpSampling2D, Cropping2D
    from keras.layers import ZeroPadding1D, UpSampling1D, Cropping1D
    from keras.layers import SimpleRNN, LSTM, GRU
    from keras.layers.wrappers import Bidirectional, TimeDistributed
    from keras.applications.mobilenet import DepthwiseConv2D
    from coremltools.converters import keras as kerasConverter


def _keras_transpose(x, is_sequence=False):
    if len(x.shape) == 4:
        # Keras input shape = [Batch, Height, Width, Channels]
        x = np.transpose(x, [0,3,1,2])
        return np.expand_dims(x, axis=0)
    elif len(x.shape) == 3:
        # Keras input shape = [Batch, (Sequence) Length, Channels]
        return np.transpose(x, [1,0,2])
    elif len(x.shape) == 2:
        if is_sequence:  # (N,S) --> (S,N,1,)
            return x.reshape(x.shape[::-1] + (1,))
        else:  # (N,C) --> (N,C,1,1)
            return x.reshape((1, ) + x.shape) # Dense
    elif len(x.shape) == 1:
        if is_sequence: # (S) --> (S,N,1,1,1)
            return x.reshape((x.shape[0], 1, 1))
        else: 
            return x
    else:
        return x

def _get_coreml_model(model, model_path, input_names, output_names):
    """
    Get the coreml model from the Keras model.
    """
    # Convert the model
    from coremltools.converters import keras as keras_converter
    model = keras_converter.convert(model, input_names, output_names)
    return model


def _generate_data(input_shape, mode = 'random'):
    """
    Generate some random data according to a shape.
    """
    if mode == 'zeros':
        X = np.zeros(input_shape)
    elif mode == 'ones':
        X = np.ones(input_shape)
    elif mode == 'linear':
        X = np.array(range(np.product(input_shape))).reshape(input_shape)
    elif mode == 'random':
        X = np.random.rand(*input_shape)
    elif mode == 'random_zero_mean':
        X = np.random.rand(*input_shape)-0.5
    return X

@unittest.skipIf(not HAS_KERAS2_TF, 'Missing keras. Skipping tests.')
@attr('keras2')
class KerasNumericCorrectnessTest(unittest.TestCase):
    """
    Unit test class for testing the Keras converter.
    """
    def _test_keras_model(self, model, num_samples = 1, mode = 'random',
            input_blob = 'data', output_blob = 'output', delta = 1e-2,
            model_dir = None, transpose_keras_result = True, 
            one_dim_seq_flags = None ):
        # transpose_keras_result: if true, compare the transposed Keras result
        # one_dim_seq_flags: a list of same length as the number of inputs in 
        # the model; if None, treat all 1D input (if any) as non-sequence
        # if one_dim_seq_flags[i] is True, it means the ith input, with shape
        # (X,) is in fact a sequence of length X. 
        
        # Get the CoreML model
        use_tmp_folder = False
        if model_dir is None:
            use_tmp_folder = True
            model_dir = tempfile.mkdtemp()
        model_path = os.path.join(model_dir, 'keras.mlmodel')

        # Generate data
        nb_inputs = len(model.inputs)
        if nb_inputs > 1:
            input_names = []; input_data = []; coreml_input = {}
            for i in range(nb_inputs):
                input_shape = [1 if a is None else a for a in \
                        model.input_shape[i]]
                X = _generate_data(input_shape, mode)
                feature_name = "data_%s" % i
                input_names.append(feature_name)
                input_data.append(X)
                if one_dim_seq_flags is None: 
                    coreml_input[feature_name] = _keras_transpose(X
                            ).astype('f').copy()
                else: 
                    coreml_input[feature_name] = _keras_transpose(X, 
                            one_dim_seq_flags[i]).astype('f').copy()
        else:
            input_shape = [1 if a is None else a for a in model.input_shape]
            input_names = ['data']
            input_data = _generate_data(input_shape, mode)
            if one_dim_seq_flags is None: 
                coreml_input = {'data': _keras_transpose(input_data).astype(
                        'f').copy()}
            else: 
                coreml_input = {'data': _keras_transpose(input_data, 
                        one_dim_seq_flags[0]).astype('f').copy()}

        # Compile the model
        output_names = ['output'+str(i) for i in xrange(len(model.outputs))]
        coreml_model = _get_coreml_model(model, model_path, input_names, 
                output_names)
        
        # Assuming coreml model output names are in the same order as Keras 
        # Output list, put predictions into a list, sorted by output name
        coreml_preds = coreml_model.predict(coreml_input)
        c_preds = [coreml_preds[name] for name in output_names]

        # Cleanup files - models on disk no longer useful
        if use_tmp_folder and os.path.exists(model_dir):
            shutil.rmtree(model_dir)
        
        # Run Keras predictions
        keras_preds = model.predict(input_data)
        k_preds = keras_preds if type(keras_preds) is list else [keras_preds]
        
        # Compare each output blob
        for idx, k_pred in enumerate(k_preds):
            if transpose_keras_result:
                kp = _keras_transpose(k_pred).flatten()
            else:
                kp = k_pred.flatten()
            cp = c_preds[idx].flatten()
            # Compare predictions
            self.assertEquals(len(kp), len(cp))
            for i in xrange(len(kp)):
                max_den = max(1.0, kp[i], cp[i])
                self.assertAlmostEquals(kp[i]/max_den, 
                                        cp[i]/max_den, 
                                        delta=delta)


@unittest.skipIf(not HAS_KERAS2_TF, 'Missing keras. Skipping tests.')
@attr('keras2')
class KerasBasicNumericCorrectnessTest(KerasNumericCorrectnessTest):

    def test_tiny_inner_product(self):
        np.random.seed(1988)

        # Define a model
        model = Sequential()
        model.add(Dense(2, input_shape=(2,)))

        # Test all zeros
        model.set_weights([np.random.rand(*w.shape) for w in model.get_weights()])
        self._test_keras_model(model, mode = 'zeros')

        # Test all ones
        model.set_weights([np.ones(w.shape) for w in model.get_weights()])
        self._test_keras_model(model, mode = 'ones')
        
        # Test random
        model.set_weights([np.random.rand(*w.shape) for w in model.get_weights()])
        self._test_keras_model(model)

    def test_inner_product_random(self):
        np.random.seed(1988)

        # Define a model
        model = Sequential()
        model.add(Dense(100, input_shape=(100,)))

        # Set some random weights
        model.set_weights([np.random.rand(*w.shape) for w in model.get_weights()])

        # Test the keras model
        self._test_keras_model(model)

    def test_dense_softmax(self):
        np.random.seed(1988)

        # Define a model
        model = Sequential()
        model.add(Dense(32, input_shape=(32,), activation='softmax'))

        # Set some random weights
        model.set_weights([np.random.rand(*w.shape) for w in model.get_weights()])

        # Test the keras model
        self._test_keras_model(model)

    def test_dense_elu(self):
        np.random.seed(1988)

        # Define a model
        model = Sequential()
        model.add(Dense(32, input_shape=(32,), activation='elu'))

        # Set some random weights
        model.set_weights([np.random.rand(*w.shape) for w in model.get_weights()])

        # Test the keras model
        self._test_keras_model(model)

    def test_housenet_random(self):
        np.random.seed(1988)
        num_hidden = 2
        num_features = 3

        # Define a model
        model = Sequential()
        model.add(Dense(num_hidden, input_dim = num_features))
        model.add(Activation('relu'))
        model.add(Dense(1, input_dim = num_features))

        # Set some random weights
        model.set_weights([np.random.rand(*w.shape) for w in model.get_weights()])

        # Test the keras model
        self._test_keras_model(model)

    def test_tiny_conv_ones(self):
        np.random.seed(1988)
        input_dim = 10
        input_shape = (input_dim, input_dim, 1)
        num_kernels, kernel_height, kernel_width = 3, 5, 5

        # Define a model
        model = Sequential()
        model.add(Conv2D(input_shape = input_shape,
            filters = num_kernels, kernel_size = (kernel_height, kernel_width)))

        # Set some random weights
        model.set_weights([np.ones(w.shape) for w in model.get_weights()])

        # Test the keras model
        self._test_keras_model(model)

    def test_tiny_conv_random(self):
        np.random.seed(1988)
        input_dim = 10
        input_shape = (input_dim, input_dim, 1)
        num_kernels, kernel_height, kernel_width = 3, 5, 5

        # Define a model
        model = Sequential()
        model.add(Conv2D(input_shape = input_shape,
            filters = num_kernels, kernel_size = (kernel_height, kernel_width)))

        # Set some random weights
        model.set_weights([np.random.rand(*w.shape) for w in model.get_weights()])

        # Test the keras model
        self._test_keras_model(model)

    def test_tiny_conv_dilated(self):
        np.random.seed(1988)
        input_dim = 10
        input_shape = (input_dim, input_dim, 1)
        num_kernels, kernel_height, kernel_width = 3, 5, 5

        # Define a model
        model = Sequential()
        model.add(Conv2D(input_shape = input_shape, dilation_rate=(2,2),
            filters = num_kernels, kernel_size = (kernel_height, kernel_width)))

        # Set some random weights
        model.set_weights([np.random.rand(*w.shape) for w in model.get_weights()])

        # Test the keras model
        self._test_keras_model(model) 

    def test_tiny_conv_dilated_rect_random(self):
        np.random.seed(1988)
        input_shape = (32, 20, 3)
        num_kernels = 2
        kernel_height = 3
        kernel_width = 3

        # Define a model
        model = Sequential()
        model.add(Conv2D(input_shape = input_shape, dilation_rate=(2,2),
            filters = num_kernels, kernel_size = (kernel_height, kernel_width)))

        # Set some random weights
        model.set_weights([np.random.rand(*w.shape) for w in model.get_weights()])

        # Test the keras model
        self._test_keras_model(model)
        
    def test_tiny_conv_pseudo_1d_x(self):
        np.random.seed(1988)
        input_dim = 2
        input_length = 5
        filter_length = 1 # 3
        nb_filters = 1
        # Define a model
        model = Sequential()
        model.add(Conv2D(nb_filters, kernel_size = (1,filter_length), input_shape=(1,input_length,input_dim), padding = 'valid'))
        # Set some random weights
        model.set_weights([np.ones(w.shape) for w in model.get_weights()])
        self._test_keras_model(model, mode='linear')

    def test_tiny_conv1d_same_random(self):
        np.random.seed(1988)
        input_dim = 2
        input_length = 10
        filter_length = 3
        nb_filters = 4
        model = Sequential()
        model.add(Conv1D(nb_filters, kernel_size = filter_length, padding = 'same',
            input_shape=(input_length, input_dim)))

        # Set some random weights
        model.set_weights([np.random.rand(*w.shape) for w in model.get_weights()])

        # Test the keras model
        self._test_keras_model(model)

    def test_large_input_length_conv1d_same_random(self):
        np.random.seed(1988)
        input_dim = 2
        input_length = 80
        filter_length = 3
        nb_filters = 4
        model = Sequential()
        model.add(Conv1D(nb_filters, kernel_size = filter_length, padding = 'same',
            input_shape=(input_length, input_dim)))

        # Set some random weights
        model.set_weights([np.random.rand(*w.shape) for w in model.get_weights()])

        # Test the keras model
        self._test_keras_model(model)

    def test_tiny_conv1d_valid_random(self):
        np.random.seed(1988)
        input_dim = 2
        input_length = 10
        filter_length = 3
        nb_filters = 4
        model = Sequential()
        model.add(Conv1D(nb_filters, kernel_size = filter_length, padding = 'valid',
            input_shape=(input_length, input_dim)))

        # Set some random weights
        model.set_weights([np.random.rand(*w.shape) for w in model.get_weights()])

        # Test the keras model
        self._test_keras_model(model)

    def test_tiny_conv1d_dilated_random(self):
        np.random.seed(1988)
        input_shape = (20, 1)
        num_kernels = 2
        filter_length = 3

        # Define a model
        model = Sequential()
        model.add(Conv1D(num_kernels, kernel_size = filter_length, padding = 'valid',
            input_shape = input_shape, dilation_rate = 3))

        # Set some random weights
        model.set_weights([np.random.rand(*w.shape) for w in model.get_weights()])

        # Test the keras model
        self._test_keras_model(model)

    def test_tiny_conv_rect_kernel_x(self):
        np.random.seed(1988)
        input_dim = 10
        input_shape = (input_dim, input_dim, 1)
        num_kernels = 3
        kernel_height = 1
        kernel_width = 5

        # Define a model
        model = Sequential()
        model.add(Conv2D(input_shape = input_shape,
            filters = num_kernels, kernel_size = (kernel_height, kernel_width),
            padding = 'same'))

        # Set some random weights
        model.set_weights([np.random.rand(*w.shape) for w in model.get_weights()])

        # Test the keras model
        self._test_keras_model(model)

    def test_tiny_conv_rect_kernel_y(self):
        np.random.seed(1988)
        input_dim = 10
        input_shape = (input_dim, input_dim, 1)
        num_kernels = 3
        kernel_height = 5
        kernel_width = 1

        # Define a model
        model = Sequential()
        model.add(Conv2D(input_shape = input_shape,
            filters = num_kernels, kernel_size = (kernel_height, kernel_width),
            padding = 'valid'))

        # Set some random weights
        model.set_weights([np.random.rand(*w.shape) for w in model.get_weights()])

        # Test the keras model
        self._test_keras_model(model)

    def test_tiny_conv_rect_kernel_xy(self):
        np.random.seed(1988)
        input_dim = 10
        input_shape = (input_dim, input_dim, 1)
        num_kernels = 3
        kernel_height = 5
        kernel_width = 3

        # Define a model
        model = Sequential()
        model.add(Conv2D(input_shape = input_shape,
            filters = num_kernels, kernel_size = (kernel_height, kernel_width),
            padding = 'valid'))

        # Set some random weights
        model.set_weights([np.random.rand(*w.shape) for w in model.get_weights()])

        # Test the keras model
        self._test_keras_model(model)

    def test_flatten(self):
        model = Sequential()
        model.add(Flatten(input_shape=(2,2,2)))
        self._test_keras_model(model, mode='linear')

    def test_conv_dense(self):
        input_shape = (48, 48, 3)
        model = Sequential()
        model.add(Conv2D(32, (3, 3), activation='relu', input_shape = input_shape))
        model.add(Flatten())
        model.add(Dense(10, activation = 'softmax'))

        # Get the coreml model
        self._test_keras_model(model)

    def test_conv_batchnorm_random(self):
        np.random.seed(1988)
        input_dim = 10
        input_shape = (input_dim, input_dim, 3)
        num_kernels = 3
        kernel_height = 5
        kernel_width = 5

        # Define a model
        model = Sequential()
        model.add(Conv2D(input_shape = input_shape,
            filters = num_kernels, kernel_size = (kernel_height, kernel_width)))
        model.add(BatchNormalization(epsilon=1e-5))

        model.set_weights([np.random.rand(*w.shape) for w in model.get_weights()])

        # Get the coreml model
        self._test_keras_model(model)

    def test_conv_batchnorm_no_gamma_no_beta(self):
        np.random.seed(1988)
        input_dim = 10
        input_shape = (input_dim, input_dim, 3)
        num_kernels = 3
        kernel_height = 5
        kernel_width = 5

        # Define a model
        model = Sequential()
        model.add(Conv2D(input_shape = input_shape, 
            filters = num_kernels, kernel_size = (kernel_height, kernel_width)))
        model.add(BatchNormalization(center=False, scale=False, epsilon=1e-5))

        model.set_weights([np.random.rand(*w.shape) for w in model.get_weights()])

        # Get the coreml model
        self._test_keras_model(model)

    def test_tiny_deconv_random(self):
        # In Keras 2, deconvolution auto computes the output shape.
        np.random.seed(1988)
        input_dim = 13
        input_shape = (input_dim, input_dim, 5)
        num_kernels = 16
        kernel_height = 3
        kernel_width = 3

        # Define a model
        model = Sequential()
        model.add(Conv2DTranspose(filters = num_kernels, kernel_size=(kernel_height, kernel_width), 
            input_shape = input_shape, padding = 'valid', strides = (2,2)))

        # Set some random weights
        model.set_weights([np.random.rand(*w.shape) for w in model.get_weights()])

        # Test the keras model
        self._test_keras_model(model)

    def test_tiny_deconv_random_same_padding(self):
        np.random.seed(1988)
        input_dim = 14
        input_shape = (input_dim, input_dim, 3)
        num_kernels = 16
        kernel_height = 3
        kernel_width = 3

        # Define a model
        model = Sequential()
        model.add(Conv2DTranspose(filters = num_kernels, kernel_size=(kernel_height, kernel_width), 
            input_shape = input_shape, padding = 'same', strides = (2,2)))

        # Set some random weights
        model.set_weights([np.random.rand(*w.shape) for w in model.get_weights()])

        # Test the keras model
        self._test_keras_model(model)

    def test_tiny_depthwise_conv_same_pad(self):
        np.random.seed(1988)
        input_dim = 16
        input_shape = (input_dim, input_dim, 3)
        depth_multiplier = 1
        kernel_height = 3
        kernel_width = 3

        # Define a model
        model = Sequential()
        model.add(DepthwiseConv2D(depth_multiplier = depth_multiplier, kernel_size=(kernel_height, kernel_width), 
            input_shape = input_shape, padding = 'same', strides = (1,1)))

        # Set some random weights
        model.set_weights([np.random.rand(*w.shape) for w in model.get_weights()])

        # Test the keras model
        self._test_keras_model(model)

    def test_tiny_depthwise_conv_valid_pad(self):
        np.random.seed(1988)
        input_dim = 16
        input_shape = (input_dim, input_dim, 3)
        depth_multiplier = 1
        kernel_height = 3
        kernel_width = 3

        # Define a model
        model = Sequential()
        model.add(DepthwiseConv2D(depth_multiplier = depth_multiplier, kernel_size=(kernel_height, kernel_width), 
            input_shape = input_shape, padding = 'valid', strides = (1,1)))

        # Set some random weights
        model.set_weights([np.random.rand(*w.shape) for w in model.get_weights()])

        # Test the keras model
        self._test_keras_model(model)
        
    def test_tiny_depthwise_conv_same_pad_depth_multiplier(self):
        np.random.seed(1988)
        input_dim = 16
        input_shape = (input_dim, input_dim, 3)
        depth_multiplier = 4
        kernel_height = 3
        kernel_width = 3

        # Define a model
        model = Sequential()
        model.add(DepthwiseConv2D(depth_multiplier = depth_multiplier, kernel_size=(kernel_height, kernel_width), 
            input_shape = input_shape, padding = 'same', strides = (1,1)))

        # Set some random weights
        model.set_weights([np.random.rand(*w.shape) for w in model.get_weights()])

        # Test the keras model
        self._test_keras_model(model)  
        
    def test_tiny_depthwise_conv_valid_pad_depth_multiplier(self):
        np.random.seed(1988)
        input_dim = 16
        input_shape = (input_dim, input_dim, 3)
        depth_multiplier = 2
        kernel_height = 3
        kernel_width = 3

        # Define a model
        model = Sequential()
        model.add(DepthwiseConv2D(depth_multiplier = depth_multiplier, kernel_size=(kernel_height, kernel_width), 
            input_shape = input_shape, padding = 'valid', strides = (1,1)))

        # Set some random weights
        model.set_weights([np.random.rand(*w.shape) for w in model.get_weights()])

        # Test the keras model
        self._test_keras_model(model)      
        
    def test_tiny_separable_conv_valid(self):
        np.random.seed(1988)
        input_dim = 16
        input_shape = (input_dim, input_dim, 3)
        depth_multiplier = 1
        kernel_height = 3
        kernel_width = 3
        num_kernels = 4
        
        # Define a model
        model = Sequential()
        model.add(SeparableConv2D(filters = num_kernels, kernel_size=(kernel_height, kernel_width), 
            padding = 'valid', strides = (1,1), depth_multiplier = depth_multiplier, 
            input_shape = input_shape))

        # Set some random weights
        model.set_weights([np.random.rand(*w.shape) for w in model.get_weights()])

        # Test the keras model
        self._test_keras_model(model)

    def test_tiny_separable_conv_same_fancy(self):
        np.random.seed(1988)
        input_dim = 16
        input_shape = (input_dim, input_dim, 3)
        depth_multiplier = 1
        kernel_height = 3
        kernel_width = 3
        num_kernels = 4
        
        # Define a model
        model = Sequential()
        model.add(SeparableConv2D(filters = num_kernels, kernel_size=(kernel_height, kernel_width), 
            padding = 'same', strides = (2,2), activation='relu', depth_multiplier = depth_multiplier, 
            input_shape = input_shape))

        # Set some random weights
        model.set_weights([np.random.rand(*w.shape) for w in model.get_weights()])

        # Test the keras model
        self._test_keras_model(model)
        
    def test_tiny_separable_conv_valid_depth_multiplier(self):
        np.random.seed(1988)
        input_dim = 16
        input_shape = (input_dim, input_dim, 3)
        depth_multiplier = 5
        kernel_height = 3
        kernel_width = 3
        num_kernels = 40
        
        # Define a model
        model = Sequential()
        model.add(SeparableConv2D(filters = num_kernels, kernel_size=(kernel_height, kernel_width), 
            padding = 'valid', strides = (1,1), depth_multiplier = depth_multiplier, 
            input_shape = input_shape))

        # Set some random weights
        model.set_weights([np.random.rand(*w.shape) for w in model.get_weights()])

        # Test the keras model
        self._test_keras_model(model)

    def test_tiny_separable_conv_same_fancy_depth_multiplier(self):
        np.random.seed(1988)
        input_dim = 16
        input_shape = (input_dim, input_dim, 3)
        depth_multiplier = 2
        kernel_height = 3
        kernel_width = 3
        num_kernels = 40
        
        # Define a model
        model = Sequential()
        model.add(SeparableConv2D(filters = num_kernels, kernel_size=(kernel_height, kernel_width), 
            padding = 'same', strides = (2,2), activation='relu', depth_multiplier = depth_multiplier, 
            input_shape = input_shape))

        # Set some random weights
        model.set_weights([np.random.rand(*w.shape) for w in model.get_weights()])

        # Test the keras model
        self._test_keras_model(model)    

    def test_max_pooling_no_overlap(self):
        # no_overlap: pool_size = strides
        model = Sequential()
        model.add(MaxPooling2D(input_shape=(16,16,3), pool_size=(2, 2),
                               strides=None, padding='valid'))
        self._test_keras_model(model)

    def test_max_pooling_overlap_multiple(self):
        # input shape is multiple of pool_size, strides != pool_size
        model = Sequential()
        model.add(MaxPooling2D(input_shape=(18,18,3), pool_size=(3, 3),
                               strides=(2,2), padding='valid'))
        self._test_keras_model(model)

    def test_max_pooling_overlap_odd(self):
        model = Sequential()
        model.add(MaxPooling2D(input_shape=(16,16,3), pool_size=(3, 3),
                               strides=(2,2), padding='valid'))
        self._test_keras_model(model)

    def test_max_pooling_overlap_same(self):
        model = Sequential()
        model.add(MaxPooling2D(input_shape=(16,16,3), pool_size=(3, 3),
                               strides=(2,2), padding='same'))
        self._test_keras_model(model)

    def test_global_max_pooling(self):
        model = Sequential()
        model.add(GlobalMaxPooling2D(input_shape=(16,16,3)))
        self._test_keras_model(model)

    def test_average_pooling_no_overlap(self):
        # no_overlap: pool_size = strides
        model = Sequential()
        model.add(AveragePooling2D(input_shape=(16,16,3), pool_size=(2, 2),
                               strides=None, padding='valid'))
        self._test_keras_model(model, delta=1e-2)

    def test_average_pooling_inception_config_1(self):
        # no_overlap: pool_size = strides
        model = Sequential()
        model.add(AveragePooling2D(input_shape=(16,16,3), pool_size=(3,3),
                               strides=(1,1), padding='same'))
        self._test_keras_model(model, delta=1e-2)

    def test_global_average_pooling(self):
        model = Sequential()
        model.add(GlobalAveragePooling2D(input_shape=(16,16,3)))
        self._test_keras_model(model)

    def test_max_pooling_1d(self):
        model = Sequential()
        model.add(MaxPooling1D(input_shape=(16,3), pool_size=4))
        self._test_keras_model(model)

    def test_global_max_pooling_1d(self):
        np.random.seed(1988)
        input_dim = 2
        input_length = 10
        filter_length = 3
        nb_filters = 4
        model = Sequential()
        model.add(Conv1D(nb_filters, kernel_size = filter_length, padding='same',
            input_shape=(input_length, input_dim)))
        model.add(GlobalMaxPooling1D())
        self._test_keras_model(model)

    def test_average_pooling_1d(self):
        np.random.seed(1988)
        input_dim = 2
        input_length = 10
        filter_length = 3
        nb_filters = 4
        model = Sequential()
        model.add(Conv1D(nb_filters, kernel_size = filter_length, padding='same',
            input_shape=(input_length, input_dim)))
        model.add(AveragePooling1D(pool_size=2))
        self._test_keras_model(model)

    def test_global_average_pooling_1d(self):
        np.random.seed(1988)
        input_dim = 2
        input_length = 10
        filter_length = 3
        nb_filters = 4
        model = Sequential()
        model.add(Conv1D(nb_filters, kernel_size = filter_length, padding='same',
            input_shape=(input_length, input_dim)))
        model.add(GlobalAveragePooling1D())
        self._test_keras_model(model)

    def test_tiny_conv_upsample_random(self):
        np.random.seed(1988)
        input_dim = 10
        input_shape = (input_dim, input_dim, 1)
        num_kernels = 3
        kernel_height = 5
        kernel_width = 5

        # Define a model
        model = Sequential()
        model.add(Conv2D(input_shape = input_shape, 
            filters = num_kernels, kernel_size = (kernel_height, kernel_width)))
        model.add(UpSampling2D(size = 2))

        # Set some random weights
        model.set_weights([np.random.rand(*w.shape) for w in model.get_weights()])

        # Test the keras model
        self._test_keras_model(model)

    def test_tiny_conv_upsample_1d_random(self):
        np.random.seed(1988)
        input_dim = 2
        input_length = 10
        filter_length = 3
        nb_filters = 4
        model = Sequential()
        model.add(Conv1D(nb_filters, kernel_size = filter_length, padding='same',
            input_shape=(input_length, input_dim)))
        model.add(UpSampling1D(size = 2))

        # Set some random weights
        model.set_weights([np.random.rand(*w.shape) for w in model.get_weights()])

        # Test the keras model
        self._test_keras_model(model)

    def test_tiny_conv_crop_1d_random(self):
        np.random.seed(1988)
        input_dim = 2
        input_length = 10
        filter_length = 3
        nb_filters = 4
        model = Sequential()
        model.add(Conv1D(nb_filters, kernel_size = filter_length, padding='same',
            input_shape=(input_length, input_dim)))
        model.add(Cropping1D(cropping = 2))

        # Set some random weights
        model.set_weights([np.random.rand(*w.shape) for w in model.get_weights()])

        # Test the keras model
        self._test_keras_model(model)

    def test_tiny_conv_pad_1d_random(self):
        np.random.seed(1988)
        input_dim = 2
        input_length = 10
        filter_length = 3
        nb_filters = 4
        model = Sequential()
        model.add(Conv1D(nb_filters, kernel_size = filter_length, padding='same',
            input_shape=(input_length, input_dim)))
        model.add(ZeroPadding1D(padding = 2))

        # Set some random weights
        model.set_weights([np.random.rand(*w.shape) for w in model.get_weights()])

        # Test the keras model
        self._test_keras_model(model)

    def test_embedding(self):
        model = Sequential()
        num_inputs = 10
        num_outputs = 3
        model.add(Embedding(num_inputs, num_outputs))

        model.set_weights([np.random.rand(*w.shape) for w in model.get_weights()])
        self._test_keras_model(model)

    def test_embedding_seq(self):
        model = Sequential()
        num_inputs = 10
        num_outputs = 3
        model.add(Embedding(num_inputs, num_outputs, input_length=7))

        model.set_weights([np.random.rand(*w.shape) for w in model.get_weights()])
        self._test_keras_model(model, one_dim_seq_flags=[True])

    def test_tiny_no_sequence_simple_rnn_random(self):
        np.random.seed(1988)
        input_dim = 10
        input_length = 1
        num_channels = 1

        # Define a model
        model = Sequential()
        model.add(SimpleRNN(num_channels, input_shape=(input_length, input_dim)))

        # Set some random weights
        model.set_weights([np.random.rand(*w.shape) for w in model.get_weights()])

        # Test the keras model
        self._test_keras_model(model, input_blob = 'data', output_blob = 'output')

    def test_tiny_sequence_simple_rnn_random(self):
        np.random.seed(1988)
        input_dim = 2
        input_length = 4
        num_channels = 3

        # Define a model
        model = Sequential()
        model.add(SimpleRNN(num_channels, input_shape=(input_length, input_dim)))

        # Set some random weights
        model.set_weights([np.random.rand(*w.shape)*0.2 - 0.1 for w in model.get_weights()])

        # Test the keras model
        self._test_keras_model(model, input_blob = 'data', output_blob = 'output')

    def test_tiny_seq2seq_rnn_random(self):
        np.random.seed(1988)
        input_dim = 2
        input_length = 4
        num_channels = 3

        # Define a model
        model = Sequential()
        model.add(SimpleRNN(num_channels, input_shape=(input_length, input_dim), return_sequences=True))

        # Set some random weights
        model.set_weights([np.random.rand(*w.shape)*0.2 - 0.1 for w in model.get_weights()])

        # Test the keras model
        self._test_keras_model(model, input_blob = 'data', output_blob = 'output')

    def test_rnn_seq(self):
        np.random.seed(1988)
        input_dim = 11
        input_length = 5

        # Define a model
        model = Sequential()
        model.add(SimpleRNN(20, input_shape=(input_length, input_dim), return_sequences=False))

        # Set some random weights
        model.set_weights([np.random.rand(*w.shape)*0.2 - 0.1 for w in model.get_weights()])

        # Test the keras model
        self._test_keras_model(model, input_blob = 'data', output_blob = 'output')

    def test_rnn_seq_backwards(self):
        np.random.seed(1988)
        input_dim = 11
        input_length = 5

        # Define a model
        model = Sequential()
        model.add(SimpleRNN(20, input_shape=(input_length, input_dim), return_sequences=False, go_backwards=True))

        # Set some random weights
        model.set_weights([np.random.rand(*w.shape)*0.2 - 0.1 for w in model.get_weights()])

        # Test the keras model
        self._test_keras_model(model, input_blob = 'data', output_blob = 'output')

    def test_medium_no_sequence_simple_rnn_random(self):
        np.random.seed(1988)
        input_dim = 10
        input_length = 1
        num_channels = 10

        # Define a model
        model = Sequential()
        model.add(SimpleRNN(num_channels, input_shape=(input_length, input_dim)))

        # Set some random weights
        model.set_weights([np.random.rand(*w.shape)*0.2 - 0.1 for w in model.get_weights()])

        # Test the keras model
        self._test_keras_model(model, input_blob = 'data', output_blob = 'output')

    def test_tiny_no_sequence_lstm_zeros(self):
        np.random.seed(1988)
        input_dim = 1
        input_length = 1
        num_channels = 1

        model = Sequential()
        model.add(LSTM(num_channels, input_shape = (input_length, input_dim),
            implementation = 0, recurrent_activation = 'sigmoid'))

        model.set_weights([np.random.rand(*w.shape)*0.2-0.1 for w in model.get_weights()])
        self._test_keras_model(model, mode = 'zeros', input_blob = 'data', output_blob = 'output')

    def test_tiny_no_sequence_lstm_ones(self):
        np.random.seed(1988)
        input_dim = 1
        input_length = 1
        num_channels = 1

        model = Sequential()
        model.add(LSTM(num_channels, input_shape = (input_length, input_dim),
            implementation = 0, recurrent_activation = 'sigmoid'))

        model.set_weights([np.random.rand(*w.shape)*0.2-0.1 for w in model.get_weights()])
        self._test_keras_model(model, mode = 'ones', input_blob = 'data', output_blob = 'output')

    def test_small_no_sequence_lstm_zeros(self):
        np.random.seed(1988)
        input_dim = 10
        input_length = 1
        num_channels = 1

        model = Sequential()
        model.add(LSTM(num_channels, input_shape = (input_length, input_dim),
            implementation = 2, recurrent_activation = 'sigmoid'))

        model.set_weights([np.random.rand(*w.shape)*0.2-0.1 for w in model.get_weights()])
        self._test_keras_model(model, mode = 'zeros', input_blob = 'data', output_blob = 'output')

    def test_small_no_sequence_lstm_ones(self):
        np.random.seed(1988)
        input_dim = 10
        input_length = 1
        num_channels = 1

        model = Sequential()
        model.add(LSTM(num_channels, input_shape = (input_length, input_dim),
            implementation = 2, recurrent_activation = 'sigmoid'))

        model.set_weights([np.random.rand(*w.shape)*0.2-0.1 for w in model.get_weights()])
        self._test_keras_model(model, mode = 'ones', input_blob = 'data', output_blob = 'output')

    def test_lstm_seq(self):
        np.random.seed(1988)
        input_dim = 11
        input_length = 5

        model = Sequential()
        model.add(LSTM(20, input_shape = (input_length, input_dim), return_sequences=False))

        model.set_weights([np.random.rand(*w.shape)*0.2-0.1 for w in model.get_weights()])
        self._test_keras_model(model, input_blob = 'data', output_blob = 'output')

    def test_lstm_seq_backwards(self):
        np.random.seed(1988)
        input_dim = 11
        input_length = 5

        model = Sequential()
        model.add(LSTM(20, input_shape = (input_length, input_dim), return_sequences=False, go_backwards=True))

        model.set_weights([np.random.rand(*w.shape)*0.2-0.1 for w in model.get_weights()])
        self._test_keras_model(model, input_blob = 'data', output_blob = 'output')

    def test_medium_no_sequence_lstm_random(self):
        np.random.seed(1988)
        input_dim = 10
        input_length = 1
        num_channels = 10

        # Define a model
        model = Sequential()
        model.add(LSTM(num_channels, input_shape = (input_length, input_dim),
                       recurrent_activation = 'sigmoid'))

        # Set some random weights
        model.set_weights([np.random.rand(*w.shape)*0.2-0.1 for w in model.get_weights()])

        # Test the keras model
        self._test_keras_model(model, input_blob = 'data', output_blob = 'output')

    def test_tiny_no_sequence_lstm_zeros_gpu(self):
        np.random.seed(1988)
        input_dim = 1
        input_length = 1
        num_channels = 1

        # Define a model
        model = Sequential()
        model.add(LSTM(num_channels, input_shape = (input_length, input_dim),
                       implementation = 2, recurrent_activation = 'sigmoid'))

        # Set some random weights
        model.set_weights([np.random.rand(*w.shape)*0.2-0.1 for w in model.get_weights()])

        # Test the keras model
        self._test_keras_model(model, mode = 'zeros', input_blob = 'data', output_blob = 'output')

    def test_small_no_sequence_lstm_random(self):
        np.random.seed(1988)
        input_dim = 10
        input_length = 1
        num_channels = 1

        # Define a model
        model = Sequential()
        model.add(LSTM(num_channels, input_shape = (input_length, input_dim),
                       implementation = 2, recurrent_activation = 'sigmoid'))

        # Set some random weights
        model.set_weights([np.random.rand(*w.shape)*0.2-0.1 for w in model.get_weights()])

        # Test the keras model
        self._test_keras_model(model, input_blob = 'data', output_blob = 'output')

    def test_tiny_no_sequence_gru_random(self):
        np.random.seed(1988)
        input_dim = 1
        input_length = 1
        num_channels = 1
        num_samples = 1

        # Define a model
        model = Sequential()
        model.add(GRU(num_channels, input_shape = (input_length, input_dim),
                      recurrent_activation = 'sigmoid'))

        # Set some random weights
        model.set_weights([np.random.rand(*w.shape)*0.2-0.1 for w in model.get_weights()])

        # Test the keras model
        self._test_keras_model(model, input_blob = 'data', output_blob = 'output')

    def test_small_no_sequence_gru_random(self):
        np.random.seed(1988)
        input_dim = 10
        input_length = 1
        num_channels = 1

        # Define a model
        model = Sequential()
        model.add(GRU(num_channels, input_shape = (input_length, input_dim),
               recurrent_activation = 'sigmoid'))

        # Set some random weights
        model.set_weights([np.random.rand(*w.shape)*0.2-0.1 for w in model.get_weights()])

        # Test the keras model
        self._test_keras_model(model, input_blob = 'data', output_blob = 'output')

    def test_medium_no_sequence_gru_random(self):
        np.random.seed(1988)
        input_dim = 10
        input_length = 1
        num_channels = 10

        # Define a model
        model = Sequential()
        model.add(GRU(num_channels, input_shape = (input_length, input_dim), recurrent_activation = 'sigmoid'))

        # Set some random weights
        model.set_weights([np.random.rand(*w.shape) for w in model.get_weights()])

        # Test the keras model
        self._test_keras_model(model, input_blob = 'data', output_blob = 'output')

    def test_gru_seq(self):
        np.random.seed(1988)
        input_dim = 11
        input_length = 5

        # Define a model
        model = Sequential()
        model.add(GRU(20, input_shape = (input_length, input_dim), return_sequences=False))

        # Set some random weights
        model.set_weights([np.random.rand(*w.shape)*0.2-0.1 for w in model.get_weights()])

        # Test the keras model
        self._test_keras_model(model, input_blob = 'data', output_blob = 'output')

    def test_gru_seq_backwards(self):
        np.random.seed(1988)
        input_dim = 11
        input_length = 5

        # Define a model
        model = Sequential()
        model.add(GRU(20, input_shape = (input_length, input_dim), return_sequences=False, go_backwards=True))

        # Set some random weights
        model.set_weights([np.random.rand(*w.shape)*0.2-0.1 for w in model.get_weights()])

        # Test the keras model
        self._test_keras_model(model, input_blob = 'data', output_blob = 'output')

    def test_tiny_no_sequence_bidir_random(self):
        np.random.seed(1988)
        input_dim = 1
        input_length = 1
        num_channels = 1
        num_samples = 1

        # Define a model
        model = Sequential()
        model.add(Bidirectional(LSTM(num_channels, 
            implementation = 0, recurrent_activation = 'sigmoid'),
            input_shape=(input_length, input_dim)))

        # Set some random weights
        model.set_weights([np.random.rand(*w.shape)*0.2-0.1 for w in model.get_weights()])

        # Test the keras model
        self._test_keras_model(model, input_blob = 'data', output_blob = 'output')

    def test_tiny_no_sequence_bidir_random_gpu(self):
        np.random.seed(1988)
        input_dim = 1
        input_length = 1
        num_channels = 1
        num_samples = 1

        # Define a model
        model = Sequential()
        model.add(Bidirectional(LSTM(num_channels, 
                                     implementation = 2, recurrent_activation = 'sigmoid'),
                                input_shape=(input_length, input_dim)))

        # Set some random weights
        model.set_weights([np.random.rand(*w.shape)*0.2-0.1 for w in model.get_weights()])

                                # Test the keras model
        self._test_keras_model(model, input_blob = 'data', output_blob = 'output')

    def test_small_no_sequence_bidir_random(self):
        np.random.seed(1988)
        input_dim = 10
        input_length = 1
        num_channels = 1

        # Define a model
        model = Sequential()
        model.add(Bidirectional(LSTM(num_channels, 
            implementation = 2, recurrent_activation = 'sigmoid'),
            input_shape=(input_length, input_dim)))

        # Set some random weights
        model.set_weights([np.random.rand(*w.shape)*0.2-0.1 for w in model.get_weights()])

        # Test the keras model
        self._test_keras_model(model, input_blob = 'data', output_blob = 'output')

    def test_medium_no_sequence_bidir_random(self):
        np.random.seed(1988)
        input_dim = 10
        input_length = 1
        num_channels = 10

        # Define a model
        model = Sequential()
        model.add(Bidirectional(LSTM(num_channels, 
            implementation = 2, recurrent_activation = 'sigmoid'),
            input_shape=(input_length, input_dim)))

        # Set some random weights
        model.set_weights([np.random.rand(*w.shape)*0.2-0.1 for w in model.get_weights()])

        # Test the keras model
        self._test_keras_model(model, input_blob = 'data', output_blob = 'output')

    def test_medium_bidir_random_return_seq_false(self):
        np.random.seed(1988)
        input_dim = 7
        input_length = 5
        num_channels = 10

        # Define a model
        model = Sequential()
        model.add(Bidirectional(LSTM(num_channels, 
                                return_sequences=False, implementation=2, recurrent_activation='sigmoid'),
                                input_shape=(input_length, input_dim)))

        # Set some random weights
        model.set_weights([np.random.rand(*w.shape)*0.2-0.1 for w in model.get_weights()])

        # Test the keras model
        self._test_keras_model(model, input_blob='data', output_blob='output')

    def test_medium_bidir_random_return_seq_true(self):
        np.random.seed(1988)
        input_dim = 7
        input_length = 5
        num_channels = 10

        # Define a model
        model = Sequential()
        model.add(Bidirectional(LSTM(num_channels, 
                                return_sequences = True, implementation = 2, recurrent_activation = 'sigmoid'),
                                input_shape=(input_length, input_dim)))

        # Set some random weights
        model.set_weights([np.random.rand(*w.shape)*0.2-0.1 for w in model.get_weights()])

                                # Test the keras model
        self._test_keras_model(model, input_blob = 'data', output_blob = 'output')


    def test_tiny_conv_elu_random(self):
        np.random.seed(1988)

        # Define a model
        from keras.layers.advanced_activations import ELU
        model = Sequential()
        model.add(Conv2D(input_shape = (10, 10, 3),
            filters = 3, kernel_size = (5,5)))
        model.add(ELU(alpha=0.8))

        model.set_weights([np.random.rand(*w.shape) for w in model.get_weights()])

        # Get the coreml model
        self._test_keras_model(model)

    def test_tiny_conv_prelu_random(self):
        np.random.seed(1988)

        # Define a model
        from keras.layers.advanced_activations import PReLU
        model = Sequential()
        model.add(Conv2D(input_shape = (10, 10, 3),
            filters = 3, kernel_size = (5,5), padding = 'same'))
        model.add(PReLU(shared_axes=[1, 2]))

        model.set_weights([np.random.rand(*w.shape) for w in model.get_weights()])

        # Get the coreml model
        self._test_keras_model(model)

    def test_tiny_conv_leaky_relu_random(self):
        np.random.seed(1988)

        # Define a model
        from keras.layers.advanced_activations import LeakyReLU
        model = Sequential()
        model.add(Conv2D(input_shape = (10, 10, 3),
            filters = 3, kernel_size=(5,5), padding = 'same'))
        model.add(LeakyReLU(alpha=0.3))

        model.set_weights([np.random.rand(*w.shape) for w in model.get_weights()])

        # Get the coreml model
        self._test_keras_model(model)

    def test_tiny_conv_thresholded_relu_random(self):
        np.random.seed(1988)

        # Define a model
        from keras.layers.advanced_activations import ThresholdedReLU
        model = Sequential()
        model.add(Conv2D(input_shape = (10, 10, 3),
            filters = 3, kernel_size=(5,5), padding = 'same'))
        model.add(ThresholdedReLU(theta=0.8))

        model.set_weights([np.random.rand(*w.shape) for w in model.get_weights()])

        # Get the coreml model
        self._test_keras_model(model)

    def test_tiny_concat_random(self):
        np.random.seed(1988)
        input_dim = 10
        num_channels = 6

        # Define a model
        input_tensor = Input(shape = (input_dim, ))
        x1 = Dense(num_channels)(input_tensor)
        x2 = Dense(num_channels)(x1)
        x3 = Dense(num_channels)(x1)
        x4 = concatenate([x2, x3])
        x5 = Dense(num_channels)(x4)

        model = Model(inputs=[input_tensor], outputs=[x5])

        # Set some random weights
        model.set_weights([np.random.rand(*w.shape) for w in model.get_weights()])

        # Get the coreml model
        self._test_keras_model(model)

    def test_tiny_concat_seq_random(self):
        np.random.seed(1988)
        max_features = 10
        embedding_dims = 4
        seq_len = 5
        num_channels = 6

        # Define a model
        input_tensor = Input(shape = (seq_len, ))
        x1 = Embedding(max_features, embedding_dims)(input_tensor)
        x2 = Embedding(max_features, embedding_dims)(input_tensor)
        x3 = concatenate([x1, x2], axis=1)

        model = Model(inputs=[input_tensor], outputs=[x3])

        # Set some random weights
        model.set_weights([np.random.rand(*w.shape) for w in model.get_weights()])

        # Get the coreml model
        self._test_keras_model(model, one_dim_seq_flags=[True])

    def test_tiny_add_random(self):
        np.random.seed(1988)
        input_dim = 10
        num_channels = 6

        # Define a model
        input_tensor = Input(shape = (input_dim, ))
        x1 = Dense(num_channels)(input_tensor)
        x2 = Dense(num_channels)(x1)
        x3 = Dense(num_channels)(x1)
        x4 = add([x2, x3])
        x5 = Dense(num_channels)(x4)

        model = Model(inputs=[input_tensor], outputs=[x5])

        # Set some random weights
        model.set_weights([np.random.rand(*w.shape) for w in model.get_weights()])

        # Get the coreml model
        self._test_keras_model(model)

    def test_tiny_mul_random(self):
        np.random.seed(1988)
        input_dim = 10
        num_channels = 6

        # Define a model
        input_tensor = Input(shape = (input_dim, ))
        x1 = Dense(num_channels)(input_tensor)
        x2 = Dense(num_channels)(x1)
        x3 = Dense(num_channels)(x1)
        x4 = multiply([x2, x3])
        x5 = Dense(num_channels)(x4)

        model = Model(inputs=[input_tensor], outputs=[x5])

        # Set some random weights
        model.set_weights([np.random.rand(*w.shape) for w in model.get_weights()])

        # Get the coreml model
        self._test_keras_model(model)

    def test_tiny_cos_random(self):
        np.random.seed(1988)
        input_dim = 10
        num_channels = 6

        # Define a model
        input_tensor = Input(shape = (input_dim, ))
        x1 = Dense(num_channels)(input_tensor)
        x2 = Dense(num_channels)(x1)
        x3 = Dense(num_channels)(x1)
        x4 = dot([x2, x3], axes=-1, normalize=True)
        x5 = Dense(num_channels)(x4)

        model = Model(inputs=[input_tensor], outputs=[x5])

        # Set some random weights
        model.set_weights([np.random.rand(*w.shape) for w in model.get_weights()])

        # Get the coreml model
        self._test_keras_model(model)

    def test_zeropad_simple(self):

        input_shape = (48, 48, 3)
        model = Sequential()
        model.add(ZeroPadding2D((1,1),input_shape=input_shape))

        # Set some random weights
        model.set_weights([np.random.rand(*w.shape) for w in model.get_weights()])

        # Get the coreml model
        self._test_keras_model(model)

    def test_zeropad_fancy(self):

        input_shape = (48, 48, 3)
        model = Sequential()
        model.add(ZeroPadding2D(((2,5),(3,4)),input_shape=input_shape))

        # Set some random weights
        model.set_weights([np.random.rand(*w.shape) for w in model.get_weights()])

        # Get the coreml model
        self._test_keras_model(model)

    def test_crop_simple(self):

        input_shape = (48, 48, 3)
        model = Sequential()
        model.add(Cropping2D(cropping=((2,5),(2,5)),input_shape=input_shape))

        # Set some random weights
        model.set_weights([np.random.rand(*w.shape) for w in model.get_weights()])

        # Get the coreml model
        self._test_keras_model(model)

    def test_tiny_permute(self):
        model = Sequential()
        model.add(Permute((3, 2, 1), input_shape=(4, 3, 2)))

        # When input blob is 3D array (D1, D2, D3), Keras assumes the axes' meaning is
        # (D1=H,D2=W,D3=C), while CoreML assumes (D1=C,D2=H,D3=W). However,
        # it's unclear after permutation, what the axes' meaning is for the output blob.
        # Since permutation done on (H,W,C) blobs usually is usually followed by
        # recurrent layers / Dense, we choose that the ouput axis order of CoreML is
        # the same as Keras after permutation.
        self._test_keras_model(model, transpose_keras_result=False)

    def test_reshape_3d(self):
        model = Sequential()
        model.add(Reshape((10,1,6), input_shape=(5,4,3)))
        self._test_keras_model(model,  mode = 'linear')

    def test_tiny_conv_dense_random(self):
        np.random.seed(1988)
        num_samples = 1
        input_dim = 8
        input_shape = (input_dim, input_dim, 3)
        num_kernels = 2
        kernel_height = 5
        kernel_width = 5
        hidden_dim = 4

        # Define a model
        model = Sequential()
        model.add(Conv2D(input_shape = input_shape,
            filters = num_kernels, kernel_size=(kernel_height, kernel_width)))
        model.add(Flatten())
        model.add(Dense(hidden_dim))

        # Set some random weights
        model.set_weights([np.random.rand(*w.shape) for w in model.get_weights()])

        # Get the coreml model
        self._test_keras_model(model)

    def test_tiny_dense_tanh_fused_random(self):
        np.random.seed(1988)
        num_samples = 1
        input_dim = 3
        hidden_dim = 4

        # Define a model
        model = Sequential()
        model.add(Dense(hidden_dim, input_shape=(input_dim,), activation='tanh'))

        # Set some random weights
        model.set_weights([np.random.rand(*w.shape) for w in model.get_weights()])

        # Get the coreml model
        self._test_keras_model(model)

    def test_tiny_conv_relu_fused_random(self):
        np.random.seed(1988)
        num_samples = 1
        input_dim = 8
        input_shape = (input_dim, input_dim, 3)
        num_kernels = 2
        kernel_height = 5
        kernel_width = 5
        hidden_dim = 4

        # Define a model
        model = Sequential()
        model.add(Conv2D(input_shape = input_shape, activation='relu',
            filters = num_kernels, kernel_size=(kernel_height, kernel_width)))

        # Set some random weights
        model.set_weights([np.random.rand(*w.shape) for w in model.get_weights()])

        # Get the coreml model
        self._test_keras_model(model)


    def test_tiny_time_distrbuted(self):

        # as the first layer in a model
        model = Sequential()
        model.add(TimeDistributed(Dense(8), input_shape=(10, 16)))

        model.set_weights([np.random.rand(*w.shape) for w in model.get_weights()])

        self._test_keras_model(model)

    def test_tiny_sequence_lstm(self):

        np.random.seed(1988)
        input_dim = 1
        input_length = 2
        num_channels = 1

        # Define a model
        model = Sequential()
        model.add(LSTM(num_channels, input_shape = (input_length, input_dim), 
            implementation = 0, recurrent_activation = 'sigmoid'))

        # Set some random weights
        model.set_weights([(np.random.rand(*w.shape)-0.5)*0.2 for w in model.get_weights()])

        # Test the keras model
        self._test_keras_model(model, input_blob = 'data', output_blob = 'output', delta=1e-4)

    def test_tiny_spatial_bn(self):
        np.random.seed(1988)
        x_in = Input(shape=(7,7,2))
        x = ZeroPadding2D(padding=(1, 1))(x_in)
        x = BatchNormalization(axis=2)(x)
        model = Model(x_in, x)

        self._test_keras_model(model, input_blob = 'data', output_blob = 'output', delta=1e-2)
    
    def test_dense_fused_act_in_td(self):
        np.random.seed(1988)
        x_in = Input(shape=(10,2))
        x = TimeDistributed(Dense(6, activation = 'softmax'))(x_in)
        model = Model(inputs=[x_in], outputs=[x])
    
        self._test_keras_model(model, input_blob = 'data', output_blob = 'output', delta=1e-4)

    def test_conv_batch_1d(self):
        vocabulary_size = 4
        embedding_dimension = 6
        input_length = 10

        model = Sequential()
        model.add(Embedding(vocabulary_size, embedding_dimension, input_length=input_length, trainable=True))

        model.add(Conv1D(5, 2))
        model.add(BatchNormalization())
        model.add(Activation("relu"))

        model.add(MaxPooling1D(2))

        self._test_keras_model(model, one_dim_seq_flags=[True])

    # Making sure that giant channel sizes get handled correctly
    def test_large_channel_gpu(self):

        input_shape = (20, 20, 3)
        num_channels = 2049
        kernel_size = 3

        model = Sequential()
        model.add(Conv2D(input_shape = input_shape,
                         filters = num_channels, kernel_size = (kernel_size, kernel_size)))

        model.set_weights([(np.random.rand(*w.shape)-0.5)*0.2 for w in model.get_weights()])

        self._test_keras_model(model, input_blob='data', output_blob='output', delta=1e-2)

    @raises(Exception)
    def test_large_batch_gpu(self):

        batch_size = 2049
        num_channels = 4
        kernel_size = 3

        model = Sequential()
        model.add(TimeDistributed(Dense(num_channels), input_shape=(batch_size, kernel_size)))

        model.set_weights([(np.random.rand(*w.shape)-0.5)*0.2 for w in model.get_weights()])

        self._test_keras_model(model, input_blob='data', output_blob='output', delta=1e-2)


@unittest.skipIf(not HAS_KERAS2_TF, 'Missing keras. Skipping tests.')
@attr('keras2')
class KerasTopologyCorrectnessTest(KerasNumericCorrectnessTest):

    def test_dangling_merge_left(self):

        x1 = Input(shape=(4,), name = 'input1')
        x2 = Input(shape=(5,), name = 'input2')
        y1 = Dense(6, name = 'dense')(x2)
        z = concatenate([x1, y1])
        model = Model(inputs = [x1,x2], outputs = [z])

        model.set_weights([np.random.rand(*w.shape) for w in model.get_weights()])

        self._test_keras_model(model)

    def test_dangling_merge_right(self):

        x1 = Input(shape=(4,), name = 'input1')
        x2 = Input(shape=(5,), name = 'input2')
        y1 = Dense(6, name = 'dense')(x2)
        z = concatenate([y1, x1])
        model = Model(inputs = [x1,x2], outputs = [z])

        model.set_weights([np.random.rand(*w.shape) for w in model.get_weights()])

        self._test_keras_model(model)

    def test_shared_vision(self):
        digit_input = Input(shape=(27, 27,1))
        x = Conv2D(64, (3, 3))(digit_input)
        x = Conv2D(64, (3, 3))(x)
        out = Flatten()(x)

        vision_model = Model(inputs=[digit_input], outputs=[out])

        # then define the tell-digits-apart model
        digit_a = Input(shape=(27,27,1))
        digit_b = Input(shape=(27,27,1))

        # the vision model will be shared, weights and all
        out_a = vision_model(digit_a)
        out_b = vision_model(digit_b)

        concatenated = concatenate([out_a, out_b])
        out = Dense(1, activation='sigmoid')(concatenated)
        model = Model(inputs=[digit_a, digit_b], outputs=out)
        model.set_weights([np.random.rand(*w.shape) for w in model.get_weights()])
        self._test_keras_model(model)

    def test_tiny_weight_sharing(self):
        #     - Dense1 -----------
        # x - |                   |- Merge
        #     - Dense1 - Dense2 --

        x = Input(shape=(3,))
        dense = Dense(4)
        y1 = dense(x)
        y2 = dense(x)
        y3 = Dense(4)(y2)
        z = concatenate([y1, y3])
        model = Model(inputs=[x], outputs=[z])

        model.set_weights([np.random.rand(*w.shape) for w in model.get_weights()])
<<<<<<< HEAD
        self._test_keras_model(model, mode = 'random', delta=1e-4)
    
    def test_tiny_multiple_outputs(self):
        x = Input(shape=(3,))
        y1 = Dense(4)(x)
        y2 = Dense(5)(x)
        model = Model([x], [y1,y2])
        
        model.set_weights([np.random.rand(*w.shape) for w in model.get_weights()])
        self._test_keras_model(model, mode = 'random', delta=1e-4)
        
=======
        self._test_keras_model(model, mode = 'random', delta=1e-2)
    
    def test_tiny_mobilenet_arch(self):
        
        img_input = Input(shape=(32,32,3))
        x = Conv2D(4, (3,3), padding='same', use_bias=False, strides=(2,2), name='conv1')(img_input)
        x = BatchNormalization(axis=-1, name='conv1_bn')(x)
        x = Activation('relu', name='conv1_relu')(x)
        
        x = DepthwiseConv2D((3, 3), padding='same', depth_multiplier=1, strides=(1,1),
                use_bias=False, name='conv_dw_1')(x)
        x = BatchNormalization(axis=-1, name='conv_dw_1_bn')(x)
        x = Activation('relu', name='conv_dw_1_relu')(x)
        x = Conv2D(8, (1, 1), padding='same', use_bias=False, strides=(1, 1), name='conv_pw_1')(x)
        x = BatchNormalization(axis=-1, name='conv_pw_1_bn')(x)
        x = Activation('relu', name='conv_pw_1_relu')(x)
        
        x = DepthwiseConv2D((3, 3), padding='same', depth_multiplier=1, strides=(2,2),
                use_bias=False, name='conv_dw_2')(x)
        x = BatchNormalization(axis=-1, name='conv_dw_2_bn')(x)
        x = Activation('relu', name='conv_dw_2_relu')(x)
        x = Conv2D(8, (1, 1), padding='same', use_bias=False, strides=(2, 2), name='conv_pw_2')(x)
        x = BatchNormalization(axis=-1, name='conv_pw_2_bn')(x)
        x = Activation('relu', name='conv_pw_2_relu')(x)
        
        model = Model(inputs=[img_input], outputs=[x])

        self._test_keras_model(model, delta=1e-2)
    
    def test_tiny_xception(self):
        img_input = Input(shape=(32,32,3))        
        x = Conv2D(2, (3, 3), strides=(2, 2), use_bias=False, name='block1_conv1')(img_input)
        x = BatchNormalization(name='block1_conv1_bn')(x)
        x = Activation('relu', name='block1_conv1_act')(x)
        x = Conv2D(4, (3, 3), use_bias=False, name='block1_conv2')(x)
        x = BatchNormalization(name='block1_conv2_bn')(x)
        x = Activation('relu', name='block1_conv2_act')(x)

        residual = Conv2D(8, (1, 1), strides=(2, 2),
                          padding='same', use_bias=False)(x)
        residual = BatchNormalization()(residual)

        x = SeparableConv2D(8, (3, 3), padding='same', use_bias=False, name='block2_sepconv1')(x)
        x = BatchNormalization(name='block2_sepconv1_bn')(x)
        x = Activation('relu', name='block2_sepconv2_act')(x)
        x = SeparableConv2D(8, (3, 3), padding='same', use_bias=False, name='block2_sepconv2')(x)
        x = BatchNormalization(name='block2_sepconv2_bn')(x)

        x = MaxPooling2D((3, 3), strides=(2, 2), padding='same', name='block2_pool')(x)
        x = add([x, residual])

        residual = Conv2D(16, (1, 1), strides=(2, 2),
                          padding='same', use_bias=False)(x)
        residual = BatchNormalization()(residual)
        
        model = Model(inputs=[img_input], outputs=[residual])

        self._test_keras_model(model, delta=1e-2)
    
>>>>>>> c5ff79af

@attr('slow')
@attr('keras2')
@unittest.skipIf(not HAS_KERAS2_TF, 'Missing keras. Skipping tests.')
class KerasNumericCorrectnessStressTest(KerasNumericCorrectnessTest):
    """
    Unit test class for testing all combinations of a particular
    layer.
    """
    def _run_test(self, model, param, model_dir = None, delta=1e-2, transpose_keras_result=True, one_dim_seq_flags = None):
        """ Run a test on a particular model
        """
        use_tmp_folder = False
        if model_dir is None:
            use_tmp_folder = True
            model_dir = tempfile.mkdtemp()
        model_path = os.path.join(model_dir, 'keras.mlmodel')

        # Generate some random data
        nb_inputs = len(model.inputs)
        if nb_inputs > 1:
            input_names = []; input_data = []; coreml_input = {}
            for i in range(nb_inputs):
                input_shape = [1 if a is None else a for a in model.input_shape[i]]
                X = _generate_data(input_shape)
                feature_name = "data_%s" % i
                input_names.append(feature_name)
                input_data.append(X)
                if one_dim_seq_flags is None:
                    coreml_input[feature_name] = _keras_transpose(X).astype('f')
                else:
                    coreml_input[feature_name] = _keras_transpose(X, one_dim_seq_flags[i]).astype('f')
        else:
            input_shape = [1 if a is None else a for a in model.input_shape]
            input_names = ['data']
            input_data = _generate_data(input_shape)
            if one_dim_seq_flags is None:
                coreml_input = {'data': _keras_transpose(input_data).astype('f')}
            else:
                coreml_input = {'data': _keras_transpose(input_data, one_dim_seq_flags[0]).astype('f')}

        # Make predictions
        if transpose_keras_result:
            keras_preds = _keras_transpose(model.predict(input_data)).flatten()
        else:
            keras_preds = model.predict(input_data).flatten()

        # Get the model
        coreml_model = _get_coreml_model(model, model_path, input_names, ['output'])
        # get prediction
        coreml_preds = coreml_model.predict(coreml_input)['output'].flatten()

        if use_tmp_folder:
            shutil.rmtree(model_dir)
        self.assertEquals(len(coreml_preds), len(keras_preds),
                msg = 'Failed test case %s. Lengths wrong (%s vs %s)' % (param, len(coreml_preds), len(keras_preds)))
        for i in range(len(keras_preds)):
            max_den = max(1.0, keras_preds[i], coreml_preds[i])
            self.assertAlmostEquals(keras_preds[i]/max_den, coreml_preds[i]/max_den, delta = delta,
                msg = 'Failed test case %s. Predictions wrong (%s vs %s)' % (param, coreml_preds[i], keras_preds[i]))

    @attr('slow')
    def test_activation_layer_params(self):
        options = dict(
            activation = ['tanh', 'relu', 'sigmoid', 'softmax', 'softplus', 'softsign', 'hard_sigmoid', 'elu']
        )

        # Define a function that tests a model
        num_channels = 10
        input_dim = 10
        def build_model(x):
            model = Sequential()
            model.add(Dense(num_channels, input_dim = input_dim))
            model.add(Activation(**dict(zip(options.keys(), x))))
            return x, model

        # Iterate through all combinations
        product = itertools.product(*options.values())
        args = [build_model(p) for p in product]

        # Test the cases
        print("Testing a total of %s cases. This could take a while" % len(args))
        for param, model in args:
            model.set_weights([np.random.rand(*w.shape) for w in model.get_weights()])
            self._run_test(model, param)

    @attr('slow')
    def test_dense_layer_params(self):
        options = dict(
            activation = ['relu', 'softmax', 'tanh', 'sigmoid', 'softplus', 'softsign', 'elu','hard_sigmoid'],
            use_bias = [True, False],
        )
        # Define a function that tests a model
        input_shape = (10,)
        num_channels = 10
        def build_model(x):
            kwargs = dict(zip(options.keys(), x))
            model = Sequential()
            model.add(Dense(num_channels, input_shape = input_shape, **kwargs))
            return x, model

        # Iterate through all combinations
        product = itertools.product(*options.values())
        args = [build_model(p) for p in product]

        # Test the cases
        print("Testing a total of %s cases. This could take a while" % len(args))
        for param, model in args:
            self._run_test(model, param)

    @attr('slow')
    def test_upsample_layer_params(self):
        options = dict(
            size= [(2,2), (3,3), (4,4), (5,5)]
        )

        np.random.seed(1988)
        input_dim = 10
        input_shape = (input_dim, input_dim, 1)
        X = np.random.rand(1, *input_shape)

        # Define a function that tests a model
        def build_model(x):
            kwargs = dict(zip(options.keys(), x))
            model = Sequential()
            model.add(Conv2D(filters=5, kernel_size=(7,7), 
                      input_shape = input_shape))
            model.add(UpSampling2D(**kwargs))
            return x, model

        # Iterate through all combinations
        product = itertools.product(*options.values())
        args = [build_model(p) for p in product]

        # Test the cases
        print("Testing a total of %s cases. This could take a while" % len(args))
        for param, model in args:
            self._run_test(model, param)

    @attr('slow')
    def test_conv_layer_params(self):
        options = dict(
            activation = ['relu', 'tanh', 'sigmoid'], # keras does not support softmax on 4-D
            use_bias = [True, False],
            padding = ['same', 'valid'],
            filters = [1, 3, 5],
            kernel_size = [[5,5]], # fails when sizes are different
        )

        # Define a function that tests a model
        input_shape = (10, 10, 1)
        def build_model(x):
            kwargs = dict(zip(options.keys(), x))
            model = Sequential()
            model.add(Conv2D(input_shape = input_shape, **kwargs))
            return x, model

        # Iterate through all combinations
        product = itertools.product(*options.values())
        args = [build_model(p) for p in product]

        # Test the cases
        print("Testing a total of %s cases. This could take a while" % len(args))
        for param, model in args:
            self._run_test(model, param)

    @attr('slow')
    def test_dense_elementwise_params(self):
        options = dict(
            modes = [add, multiply, concatenate, average, maximum]
        )
        def build_model(mode):
            x1 = Input(shape=(3,))
            x2 = Input(shape=(3,))
            y1 = Dense(4)(x1)
            y2 = Dense(4)(x2)
            z = mode([y1, y2])
            model = Model([x1,x2], z)
            return mode, model

        product = itertools.product(*options.values())
        args = [build_model(p[0]) for p in product]
        print("Testing a total of %s cases. This could take a while" % len(args))
        for param, model in args:
            self._run_test(model, param)

    def test_vgg_16_tiny(self):

        input_shape = (48, 48, 3)
        model = Sequential()
        model.add(ZeroPadding2D((1,1),input_shape=input_shape))
        model.add(Conv2D(32, (3,3), activation='relu'))
        model.add(ZeroPadding2D((1,1)))
        model.add(Conv2D(32, (3,3), activation='relu'))
        model.add(MaxPooling2D((2,2), strides=(2,2)))

        model.add(ZeroPadding2D((1,1)))
        model.add(Conv2D(32, (3,3), activation='relu'))
        model.add(ZeroPadding2D((1,1)))
        model.add(Conv2D(32, (3,3), activation='relu'))
        model.add(MaxPooling2D((2,2), strides=(2,2)))

        model.add(ZeroPadding2D((1,1)))
        model.add(Conv2D(32, (3,3), activation='relu'))
        model.add(ZeroPadding2D((1,1)))
        model.add(Conv2D(32, (3,3), activation='relu'))
        model.add(ZeroPadding2D((1,1)))
        model.add(Conv2D(32, (3,3), activation='relu'))
        model.add(MaxPooling2D((2,2), strides=(2,2)))

        model.add(ZeroPadding2D((1,1)))
        model.add(Conv2D(32, (3,3), activation='relu'))
        model.add(ZeroPadding2D((1,1)))
        model.add(Conv2D(32, (3,3), activation='relu'))
        model.add(ZeroPadding2D((1,1)))
        model.add(Conv2D(32, (3,3), activation='relu'))
        model.add(MaxPooling2D((2,2), strides=(2,2)))

        model.add(ZeroPadding2D((1,1)))
        model.add(Conv2D(32, (3,3), activation='relu'))
        model.add(ZeroPadding2D((1,1)))
        model.add(Conv2D(32, (3,3), activation='relu'))
        model.add(ZeroPadding2D((1,1)))
        model.add(Conv2D(32, (3,3), activation='relu'))
        model.add(MaxPooling2D((2,2), strides=(2,2)))

        model.add(Flatten())
        model.add(Dense(32, activation='relu'))
        model.add(Dropout(0.5))
        model.add(Dense(32, activation='relu'))
        model.add(Dropout(0.5))
        model.add(Dense(1000)) # activation='softmax'))

        # Set some random weights
        model.set_weights([(np.random.rand(*w.shape)-0.5)*0.2 for w in model.get_weights()])

        # Get the coreml model
        self._test_keras_model(model)

    def test_vgg_16_tiny_no_pooling(self):

        input_shape = (48, 48, 3)
        model = Sequential()
        model.add(ZeroPadding2D((1,1),input_shape=input_shape))
        model.add(Conv2D(32, (3,3), activation='relu'))
        model.add(ZeroPadding2D((1,1)))
        model.add(Conv2D(32, (3,3), activation='relu'))
        model.add(MaxPooling2D((2,2), strides=(2,2)))

        model.add(ZeroPadding2D((1,1)))
        model.add(Conv2D(32, (3,3), activation='relu'))
        model.add(ZeroPadding2D((1,1)))
        model.add(Conv2D(32, (3,3), activation='relu'))
        model.add(MaxPooling2D((2,2), strides=(2,2)))

        model.add(ZeroPadding2D((1,1)))
        model.add(Conv2D(32, (3,3), activation='relu'))
        model.add(ZeroPadding2D((1,1)))
        model.add(Conv2D(32, (3,3), activation='relu'))
        model.add(ZeroPadding2D((1,1)))
        model.add(Conv2D(32, (3,3), activation='relu'))
        model.add(MaxPooling2D((2,2), strides=(2,2)))

        model.add(ZeroPadding2D((1,1)))
        model.add(Conv2D(32, (3,3), activation='relu'))
        model.add(ZeroPadding2D((1,1)))
        model.add(Conv2D(32, (3,3), activation='relu'))
        model.add(ZeroPadding2D((1,1)))
        model.add(Conv2D(32, (3,3), activation='relu'))
        model.add(MaxPooling2D((2,2), strides=(2,2)))

        model.add(ZeroPadding2D((1,1)))
        model.add(Conv2D(32, (3,3), activation='relu'))
        model.add(ZeroPadding2D((1,1)))
        model.add(Conv2D(32, (3,3), activation='relu'))
        model.add(ZeroPadding2D((1,1)))
        model.add(Conv2D(32, (3,3), activation='relu'))
        model.add(MaxPooling2D((2,2), strides=(2,2)))

        model.add(Flatten())
        model.add(Dense(32, activation='relu'))
        #model.add(Dropout(0.5))
        model.add(Dense(32, activation='relu'))
        #model.add(Dropout(0.5))
        model.add(Dense(1000)) # activation='softmax'))

        # Set some random weights
        model.set_weights([(np.random.rand(*w.shape)-0.5)*0.2 for w in model.get_weights()])

        # Get the coreml model
        self._test_keras_model(model)

    def test_vgg_16_tiny_no_pooling_no_padding(self):

        input_shape = (48, 48, 3)
        model = Sequential()
        model.add(Conv2D(32, (3,3), activation='relu', input_shape = input_shape))
        model.add(Conv2D(32, (3,3), activation='relu'))

        model.add(Conv2D(32, (3,3), activation='relu'))
        model.add(Conv2D(32, (3,3), activation='relu'))

        model.add(Conv2D(32, (3,3), activation='relu'))
        model.add(Conv2D(32, (3,3), activation='relu'))
        model.add(Conv2D(32, (3,3), activation='relu'))

        model.add(Conv2D(32, (3,3), activation='relu'))
        model.add(Conv2D(32, (3,3), activation='relu'))
        model.add(Conv2D(32, (3,3), activation='relu'))

        model.add(Conv2D(32, (3,3), activation='relu'))
        model.add(Conv2D(32, (3,3), activation='relu'))
        model.add(Conv2D(32, (3,3), activation='relu'))

        model.add(Flatten())
        model.add(Dense(32, activation='relu'))
        model.add(Dropout(0.5))
        model.add(Dense(32, activation='relu'))
        model.add(Dropout(0.5))
        model.add(Dense(1000, activation='softmax'))

        # Get the coreml model
        self._test_keras_model(model)

    def test_imdb_fasttext_first_2(self):

        max_features = 10
        max_len = 6
        embedding_dims = 4
        pool_length = 2

        model = Sequential()
        model.add(Embedding(max_features, embedding_dims, input_length=max_len))
        # we add a AveragePooling1D, which will average the embeddings
        # of all words in the document
        model.add(AveragePooling1D(pool_size=pool_length))

        self._test_keras_model(model, one_dim_seq_flags=[True])

    def test_tiny_mcrnn_td(self):

        model = Sequential()
        model.add(Conv2D(3,(1,1), input_shape=(2,4,4), padding='same'))
        model.add(AveragePooling2D(pool_size=(2,2)))
        model.add(Reshape((2,3)))
        model.add(TimeDistributed(Dense(5)))

        self._test_keras_model(model)

    def test_tiny_mcrnn_recurrent(self):

        model = Sequential()
        model.add(Conv2D(3,(1,1), input_shape=(2,4,4), padding='same'))
        model.add(AveragePooling2D(pool_size=(2,2)))
        model.add(Reshape((2,3)))
        model.add(LSTM(5, recurrent_activation = 'sigmoid'))

        self._test_keras_model(model)

    def test_tiny_mcrnn_music_tagger(self):

        x_in = Input(shape=(4,6,1))
        x = ZeroPadding2D(padding=(0, 1))(x_in)
        x = BatchNormalization(axis=2, name='bn_0_freq')(x)
        # Conv block 1
        x = Conv2D(2, (3, 3), padding='same', name='conv1')(x)
        x = BatchNormalization(axis=3, name='bn1')(x)
        x = Activation('elu')(x)
        x = MaxPooling2D(pool_size=(2, 2), strides=(2, 2), name='pool1')(x)
        # Conv block 2
        x = Conv2D(4, (3, 3), padding='same', name='conv2')(x)
        x = BatchNormalization(axis=3, name='bn2')(x)
        x = Activation('elu')(x)
        x = MaxPooling2D(pool_size=(2, 2), strides=(2, 2), name='pool2')(x)

        # Should get you (1,1,2,4)
        x = Reshape((2, 4))(x)
        x = GRU(32, return_sequences=True, name='gru1')(x)
        x = GRU(32, return_sequences=False, name='gru2')(x)

        # Create model.
        model = Model(x_in, x)
        model.set_weights([np.random.rand(*w.shape) for w in model.get_weights()])
        self._test_keras_model(model, mode='random_zero_mean', delta=1e-2)

    def test_tiny_apple_manual(self):
        model = Sequential()
        model.add(LSTM(3, input_shape=(4, 5), recurrent_activation='sigmoid'))
        model.add(Dense(5))
        model.add(Activation('softmax'))

        self._test_keras_model(model)

    def test_tiny_image_captioning_image_branch(self):
        img_input_1 = Input(shape=(16,16,3))
        x = Conv2D(2,(3,3))(img_input_1)
        x = Flatten()(x)
        img_model = Model(inputs=[img_input_1], outputs=[x])

        img_input = Input(shape=(16,16,3))
        x = img_model(img_input)
        x = Dense(8, name = 'cap_dense')(x)
        x = Reshape((1,8), name = 'cap_reshape')(x)
        image_branch = Model(inputs=[img_input],outputs=[x])
        self._test_keras_model(image_branch)

    def test_tiny_image_captioning_feature_merge(self):

        img_input_1 = Input(shape=(16,16,3))
        x = Conv2D(2,(3,3))(img_input_1)
        x = Flatten()(x)
        img_model = Model([img_input_1], [x])

        img_input = Input(shape=(16,16,3))
        x = img_model(img_input)
        x = Dense(8, name = 'cap_dense')(x)
        x = Reshape((1,8), name = 'cap_reshape')(x)

        sentence_input = Input(shape=(5,)) # max_length = 5
        y = Embedding(8, 8, name = 'cap_embedding')(sentence_input)
        z = concatenate([x,y], axis = 1, name = 'cap_merge')

        combined_model = Model(inputs=[img_input, sentence_input], outputs=[z])
        self._test_keras_model(combined_model, one_dim_seq_flags=[False, True])

    def test_tiny_image_captioning(self):
        # use a conv layer as a image feature branch
        img_input_1 = Input(shape=(16,16,3))
        x = Conv2D(2,(3,3))(img_input_1)
        x = Flatten()(x)
        img_model = Model(inputs=[img_input_1], outputs=[x])

        img_input = Input(shape=(16,16,3))
        x = img_model(img_input)
        x = Dense(8, name = 'cap_dense')(x)
        x = Reshape((1,8), name = 'cap_reshape')(x)

        sentence_input = Input(shape=(5,)) # max_length = 5
        y = Embedding(8, 8, name = 'cap_embedding')(sentence_input)
        z = concatenate([x,y], axis = 1, name = 'cap_merge')
        z = LSTM(4, return_sequences = True, name = 'cap_lstm')(z)
        z = TimeDistributed(Dense(8), name = 'cap_timedistributed')(z)

        combined_model = Model(inputs=[img_input, sentence_input], outputs=[z])
        self._test_keras_model(combined_model, one_dim_seq_flags=[False, True])

    def test_tiny_babi_rnn(self):
        vocab_size = 10
        embed_hidden_size = 8
        story_maxlen = 5
        query_maxlen = 5

        input_tensor_1 = Input(shape=(story_maxlen,))
        x1 = Embedding(vocab_size, embed_hidden_size)(input_tensor_1)
        x1 = Dropout(0.3)(x1)
        
        input_tensor_2 = Input(shape=(query_maxlen,))
        x2 = Embedding(vocab_size, embed_hidden_size)(input_tensor_2)
        x2 = Dropout(0.3)(x2)
        x2 = LSTM(embed_hidden_size, return_sequences=False)(x2)
        x2 = RepeatVector(story_maxlen)(x2)
        
        x3 = add([x1, x2])
        x3 = LSTM(embed_hidden_size, return_sequences=False)(x3)
        x3 = Dropout(0.3)(x3)
        x3 = Dense(vocab_size, activation='softmax')(x3)
        
        model = Model(inputs=[input_tensor_1,input_tensor_2], outputs=[x3])

        self._test_keras_model(model, one_dim_seq_flags=[True, True])

    def test_clickbait_cnn(self):
        # from: https://github.com/saurabhmathur96/clickbait-detector
        vocabulary_size = 500
        embedding_dimension = 30
        input_length = 20
        
        model = Sequential()
        model.add(Embedding(vocabulary_size, embedding_dimension, input_length=input_length, trainable=True))

        model.add(Conv1D(32, 2))
        model.add(BatchNormalization())
        model.add(Activation("relu"))

        model.add(Conv1D(32, 2))
        model.add(BatchNormalization())
        model.add(Activation("relu"))

        model.add(Conv1D(32, 2))
        model.add(BatchNormalization())
        model.add(Activation("relu"))

        model.add(MaxPooling1D(17))
        model.add(Flatten())

        model.add(Dense(1, use_bias=True))
        model.add(BatchNormalization())
        model.add(Activation("sigmoid"))

        self._test_keras_model(model, one_dim_seq_flags=[True])<|MERGE_RESOLUTION|>--- conflicted
+++ resolved
@@ -1721,7 +1721,6 @@
         model = Model(inputs=[x], outputs=[z])
 
         model.set_weights([np.random.rand(*w.shape) for w in model.get_weights()])
-<<<<<<< HEAD
         self._test_keras_model(model, mode = 'random', delta=1e-4)
     
     def test_tiny_multiple_outputs(self):
@@ -1732,9 +1731,7 @@
         
         model.set_weights([np.random.rand(*w.shape) for w in model.get_weights()])
         self._test_keras_model(model, mode = 'random', delta=1e-4)
-        
-=======
-        self._test_keras_model(model, mode = 'random', delta=1e-2)
+
     
     def test_tiny_mobilenet_arch(self):
         
@@ -1792,8 +1789,6 @@
         model = Model(inputs=[img_input], outputs=[residual])
 
         self._test_keras_model(model, delta=1e-2)
-    
->>>>>>> c5ff79af
 
 @attr('slow')
 @attr('keras2')
